"""
Functions to help with annotation of functions

Preliminary idea being that tissues need to be manually delineated

Steps:
1. Load image
2. Output image
3. Image is manually annotated
4. Image is loaded back in
5. Image is convex hull'd and regions segmented
6. Separately, user is asked to input tissue type
"""

import os
import json
import shlex
import pylab as plt
import cv2 as cv
import numpy as np
import argparse
from pprint import pprint
from glob import glob
import pandas as pd
from tqdm import tqdm
from skimage.morphology import binary_dilation as dilation
from skimage.measure import label, regionprops
from skimage.color import label2rgb
from skimage.filters.rank import gradient
from scipy.ndimage import binary_fill_holes

# Import config
from autoslide import config
# Import utilities directly
from autoslide.pipeline import utils


def parse_args():
    parser = argparse.ArgumentParser(
        description='Initial annotation of slide images')
    parser.add_argument('--verbose', '-v', action='store_true',
                        help='Enable verbose output with detailed processing information')
    return parser.parse_args()


def main():
    args = parse_args()
    verbose = args.verbose

    ############################################################
    # PARAMS
    down_sample = 100
    dilation_kern_size = 2
    area_threshold = 10000

    ############################################################

    # Get directories from config
    data_dir = config['data_dir']
    svs_dir = config['svs_dir']
    glob_pattern_list = ['*.svs', '*.vsi']
    file_list = [glob(os.path.join(svs_dir, '**', this_pattern), recursive=True)
                 for this_pattern in glob_pattern_list]

    file_list = [item for sublist in file_list for item in sublist]

   ##############################

    if verbose:
        print(f"Configuration loaded:")
        print(f"  Data directory: {data_dir}")
        print(f"  SVS directory: {svs_dir}")
        print(f"  Found {len(file_list)} SVS files to process")
        print(f"Processing parameters:")
        print(f"  Down sample factor: {down_sample}")
        print(f"  Dilation kernel size: {dilation_kern_size}")
        print(f"  Area threshold: {area_threshold}")
        print(f"  {len(file_list)} files found to process")
        pprint(file_list)
        print()

    annot_dir = config['initial_annotation_dir']
    if not os.path.exists(annot_dir):
        os.makedirs(annot_dir)
        if verbose:
            print(f"Created annotation directory: {annot_dir}")

    tracking_dir = config['tracking_dir']
    if not os.path.exists(tracking_dir):
        os.makedirs(tracking_dir)
        if verbose:
            print(f"Created tracking directory: {tracking_dir}")

    for i, data_path in enumerate(tqdm(file_list)):

        file_basename = os.path.basename(data_path)

        if verbose:
            print(f"Processing file {i+1}/{len(file_list)}: {file_basename}")
            print(f"  Full path: {data_path}")

<<<<<<< HEAD
        slide_handler = utils.slide_handler(data_path)
        scene = slide_handler.scene
        image_rect = np.array(scene.rect) // down_sample
        image = scene.read_block(size=image_rect[2:])

        if verbose:
            print(
                f"  Image loaded - Original size: {scene.rect[2:4]}, Downsampled size: {image_rect[2:4]}")

        ############################################################

        if verbose:
            print(f"  Generating threshold mask...")
        threshold_mask = utils.get_threshold_mask(
            scene, down_sample=down_sample)

        if verbose:
            print(f"  Applying morphological dilation...")
        dilation_kern = np.ones((dilation_kern_size, dilation_kern_size))
        dilated_mask = dilation(threshold_mask, footprint=dilation_kern)

        if verbose:
            print(f"  Labeling connected components...")
        label_image = label(dilated_mask)
        regions = regionprops(label_image)
        image_label_overlay = label2rgb(
            label_image, image=dilated_mask, bg_label=0)

        if verbose:
            print(f"  Found {len(regions)} regions total")

        wanted_feature_names = [
            'label',
            'area',
            'eccentricity',
            'axis_major_length',
            'axis_minor_length',
            'eccentricity',
            'solidity',
            'centroid',
        ]

=======
        # First, check how many scenes are in the slide
        temp_handler = utils.slide_handler(data_path, scene_index=0)
        num_scenes = temp_handler.num_scenes
        
>>>>>>> 8f5cdd8c
        if verbose:
            print(f"  Number of scenes in slide: {num_scenes}")
        
        # Loop over all scenes
        for scene_idx in range(num_scenes):
            if verbose:
                print(f"  Processing scene {scene_idx + 1}/{num_scenes}")
            
            slide_handler = utils.slide_handler(data_path, scene_index=scene_idx)
            scene = slide_handler.scene
            image_rect = np.array(scene.rect) // down_sample
            image = scene.read_block(size=image_rect[2:])

            if verbose:
                print(
<<<<<<< HEAD
                    f"  Region areas: min={wanted_regions_frame.area.min():.0f}, max={wanted_regions_frame.area.max():.0f}, mean={wanted_regions_frame.area.mean():.0f}")

        # Output wanted_regions_frame to be annotated manually
        wanted_regions_frame['tissue_type'] = np.nan
        wanted_regions_frame['tissue_num'] = np.nan

        csv_path = os.path.join(
            annot_dir, file_basename.replace('.svs', '.csv'))
        # Ensure directory exists and handle spaces in paths
        os.makedirs(os.path.dirname(csv_path), exist_ok=True)
        wanted_regions_frame.to_csv(csv_path, index=False)

        if verbose:
            print(f"  Saved region metadata to: {shlex.quote(csv_path)}")

        # Drop regions that are not wanted
        fin_label_image = label_image.copy()
        dropped_count = 0
        for i in region_frame.label.values:
            if i not in wanted_regions:
                fin_label_image[fin_label_image == i] = 0
                dropped_count += 1

        if verbose:
            print(f"  Dropped {dropped_count} regions below area threshold")

        # Write out image with regions labelled
        npy_path = os.path.join(
            annot_dir, file_basename.replace('.svs', '.npy'))
        # Ensure directory exists and handle spaces in paths
        os.makedirs(os.path.dirname(npy_path), exist_ok=True)
        np.save(npy_path, fin_label_image)

        if verbose:
            print(f"  Saved label image to: {shlex.quote(npy_path)}")

        if verbose:
            print(f"  Generating visualization plots...")

        image_label_overlay = label2rgb(fin_label_image,
                                        image=fin_label_image > 0,
                                        bg_label=0)

        filled_binary = binary_fill_holes(fin_label_image > 0)*1
=======
                    f"    Image loaded - Original size: {scene.rect[2:4]}, Downsampled size: {image_rect[2:4]}")

            ############################################################
            
            # Create scene-specific basename for multi-scene slides
            if num_scenes > 1:
                scene_basename = file_basename.replace('.svs', f'_scene{scene_idx}.svs')
            else:
                scene_basename = file_basename

            if verbose:
                print(f"    Generating threshold mask...")
            threshold_mask = utils.get_threshold_mask(scene, down_sample=down_sample)

            if verbose:
                print(f"    Applying morphological dilation...")
            dilation_kern = np.ones((dilation_kern_size, dilation_kern_size))
            dilated_mask = dilation(threshold_mask, footprint=dilation_kern)

            if verbose:
                print(f"    Labeling connected components...")
            label_image = label(dilated_mask)
            regions = regionprops(label_image)
            image_label_overlay = label2rgb(
                label_image, image=dilated_mask, bg_label=0)

            if verbose:
                print(f"    Found {len(regions)} regions total")

            wanted_feature_names = [
                'label',
                'area',
                'eccentricity',
                'axis_major_length',
                'axis_minor_length',
                'eccentricity',
                'solidity',
                'centroid',
            ]

            if verbose:
                print(
                    f"    Extracting region features: {', '.join(wanted_feature_names)}")
>>>>>>> 8f5cdd8c

            wanted_features = [
                [getattr(region, feature_name) for region in regions]
                for feature_name in wanted_feature_names
            ]

<<<<<<< HEAD
        if verbose:
            print(f"  Creating 5-panel visualization plot...")

        fig, ax = plt.subplots(1, 5,
                               sharex=True, sharey=True,
                               figsize=(20, 10)
                               )
        ax[0].imshow(np.swapaxes(image, 0, 1))
        ax[1].imshow(threshold_mask)
        ax[2].imshow(dilated_mask)
        ax[3].imshow(image_label_overlay)
        ax[4].imshow(np.swapaxes(image, 0, 1))
        ax[4].scatter(grad_inds[1], grad_inds[0],
                      s=1, color='orange', alpha=0.7,
                      label='Outline')
        ax[0].set_title('Original')
        ax[1].set_title('Threshold')
        ax[2].set_title('Dilated')
        ax[3].set_title('Labelled')
        ax[4].set_title('Outline Overlay')
        ax[4].legend()
        # Add labels at the center of each region
        for this_row in wanted_regions_frame.itertuples():
            ax[3].text(this_row.centroid[1], this_row.centroid[0],
                       this_row.label, color='r', fontsize=25,
                       weight='bold')
        fig.suptitle(file_basename)
        plt.tight_layout()

        basename_noext = os.path.splitext(file_basename)[0]
        plot_path = os.path.join(
            annot_dir,  # file_basename.replace('.svs', '.png'))
            f"{basename_noext}_annotation_visualization.png"
        )
        # Ensure directory exists and handle spaces in paths
        os.makedirs(os.path.dirname(plot_path), exist_ok=True)
        fig.savefig(plot_path, bbox_inches='tight')
        plt.close(fig)

        if verbose:
            print(f"  Saved visualization plot to: {shlex.quote(plot_path)}")

        # Write out a json with:
        # - file_basename
        # - data_path
        # - fin_label_image path
        # - wanted_regions_frame path

        json_data = {
            'file_basename': file_basename,
            'data_path': data_path,
            # 'initial_mask_path': os.path.join(annot_dir, file_basename.replace('.svs', '.npy')),
            # 'wanted_regions_frame_path': os.path.join(annot_dir, file_basename.replace('.svs', '.csv')),
            'initial_mask_path': os.path.join(annot_dir, basename_noext + '.npy'),
            'wanted_regions_frame_path': os.path.join(annot_dir, basename_noext + '.csv'),
        }

        json_path = os.path.join(
            # tracking_dir, file_basename.replace('.svs', '.json'))
            tracking_dir, f"{basename_noext}.json")
        # Ensure directory exists and handle spaces in paths
        os.makedirs(os.path.dirname(json_path), exist_ok=True)
        with open(json_path, 'w') as f:
            json.dump(json_data, f, indent=4)
=======
            region_frame = pd.DataFrame(
                {feature_name: feature for feature_name, feature in
                 zip(wanted_feature_names, wanted_features)}
            )

            region_frame.sort_values('label', ascending=True, inplace=True)
            wanted_regions_frame = region_frame[region_frame.area > area_threshold]
            wanted_regions = wanted_regions_frame.label.values
>>>>>>> 8f5cdd8c

            if verbose:
                print(
                    f"    Filtered to {len(wanted_regions)} regions above area threshold ({area_threshold})")
                if len(wanted_regions) > 0:
                    print(
                        f"    Region areas: min={wanted_regions_frame.area.min():.0f}, max={wanted_regions_frame.area.max():.0f}, mean={wanted_regions_frame.area.mean():.0f}")

            # Output wanted_regions_frame to be annotated manually
            wanted_regions_frame['tissue_type'] = np.nan
            wanted_regions_frame['tissue_num'] = np.nan

            csv_path = os.path.join(
                annot_dir, scene_basename.replace('.svs', '.csv'))
            wanted_regions_frame.to_csv(csv_path, index=False)

            if verbose:
                print(f"    Saved region metadata to: {csv_path}")

            # Drop regions that are not wanted
            fin_label_image = label_image.copy()
            dropped_count = 0
            for i in region_frame.label.values:
                if i not in wanted_regions:
                    fin_label_image[fin_label_image == i] = 0
                    dropped_count += 1

            if verbose:
                print(f"    Dropped {dropped_count} regions below area threshold")

            # Write out image with regions labelled
            npy_path = os.path.join(
                annot_dir, scene_basename.replace('.svs', '.npy'))
            np.save(npy_path, fin_label_image)

            if verbose:
                print(f"    Saved label image to: {npy_path}")

            if verbose:
                print(f"    Generating visualization plots...")

            image_label_overlay = label2rgb(fin_label_image,
                                            image=fin_label_image > 0,
                                            bg_label=0)

            filled_binary = binary_fill_holes(fin_label_image > 0)*1

            gradient_image = gradient(filled_binary, np.ones((10, 10)))
            grad_inds = np.where(gradient_image > 0)

            if verbose:
                print(f"    Creating 5-panel visualization plot...")

            fig, ax = plt.subplots(1, 5,
                                   sharex=True, sharey=True,
                                   figsize=(20, 10)
                                   )
            ax[0].imshow(np.swapaxes(image, 0, 1))
            ax[1].imshow(threshold_mask)
            ax[2].imshow(dilated_mask)
            ax[3].imshow(image_label_overlay)
            ax[4].imshow(np.swapaxes(image, 0, 1))
            ax[4].scatter(grad_inds[1], grad_inds[0],
                          s=1, color='orange', alpha=0.7,
                          label='Outline')
            ax[0].set_title('Original')
            ax[1].set_title('Threshold')
            ax[2].set_title('Dilated')
            ax[3].set_title('Labelled')
            ax[4].set_title('Outline Overlay')
            ax[4].legend()
            # Add labels at the center of each region
            for this_row in wanted_regions_frame.itertuples():
                ax[3].text(this_row.centroid[1], this_row.centroid[0],
                           this_row.label, color='r', fontsize=25,
                           weight='bold')
            fig.suptitle(f"{file_basename} - Scene {scene_idx}")
            plt.tight_layout()

            plot_path = os.path.join(
                annot_dir, scene_basename.replace('.svs', '.png'))
            fig.savefig(plot_path, bbox_inches='tight')
            plt.close(fig)

            if verbose:
                print(f"    Saved visualization plot to: {plot_path}")

            # Write out a json with:
            # - file_basename
            # - data_path
            # - scene_index
            # - num_scenes
            # - fin_label_image path
            # - wanted_regions_frame path

            json_data = {
                'file_basename': file_basename,
                'scene_basename': scene_basename,
                'data_path': data_path,
                'scene_index': scene_idx,
                'num_scenes': num_scenes,
                'initial_mask_path': os.path.join(annot_dir, scene_basename.replace('.svs', '.npy')),
                'wanted_regions_frame_path': os.path.join(annot_dir, scene_basename.replace('.svs', '.csv')),
            }

            json_path = os.path.join(
                tracking_dir, scene_basename.replace('.svs', '.json'))
            with open(json_path, 'w') as f:
                json.dump(json_data, f, indent=4)

            if verbose:
                print(f"    Saved tracking JSON to: {json_path}")
                print(f"    Completed processing scene {scene_idx + 1}/{num_scenes}")
                print()
        
        if verbose:
<<<<<<< HEAD
            print(f"  Saved tracking JSON to: {shlex.quote(json_path)}")
            print(f"  Completed processing {file_basename}")
=======
            print(f"  Completed processing all scenes for {file_basename}")
>>>>>>> 8f5cdd8c
            print()

    if verbose:
        print(f"Initial annotation processing complete!")
        print(f"Processed {len(file_list)} files total")
        print(f"Output files saved to:")
        print(f"  Annotations: {annot_dir}")
        print(f"  Tracking: {tracking_dir}")


if __name__ == "__main__":
    main()<|MERGE_RESOLUTION|>--- conflicted
+++ resolved
@@ -99,129 +99,41 @@
             print(f"Processing file {i+1}/{len(file_list)}: {file_basename}")
             print(f"  Full path: {data_path}")
 
-<<<<<<< HEAD
-        slide_handler = utils.slide_handler(data_path)
-        scene = slide_handler.scene
-        image_rect = np.array(scene.rect) // down_sample
-        image = scene.read_block(size=image_rect[2:])
-
-        if verbose:
-            print(
-                f"  Image loaded - Original size: {scene.rect[2:4]}, Downsampled size: {image_rect[2:4]}")
-
-        ############################################################
-
-        if verbose:
-            print(f"  Generating threshold mask...")
-        threshold_mask = utils.get_threshold_mask(
-            scene, down_sample=down_sample)
-
-        if verbose:
-            print(f"  Applying morphological dilation...")
-        dilation_kern = np.ones((dilation_kern_size, dilation_kern_size))
-        dilated_mask = dilation(threshold_mask, footprint=dilation_kern)
-
-        if verbose:
-            print(f"  Labeling connected components...")
-        label_image = label(dilated_mask)
-        regions = regionprops(label_image)
-        image_label_overlay = label2rgb(
-            label_image, image=dilated_mask, bg_label=0)
-
-        if verbose:
-            print(f"  Found {len(regions)} regions total")
-
-        wanted_feature_names = [
-            'label',
-            'area',
-            'eccentricity',
-            'axis_major_length',
-            'axis_minor_length',
-            'eccentricity',
-            'solidity',
-            'centroid',
-        ]
-
-=======
         # First, check how many scenes are in the slide
         temp_handler = utils.slide_handler(data_path, scene_index=0)
         num_scenes = temp_handler.num_scenes
-        
->>>>>>> 8f5cdd8c
+
         if verbose:
             print(f"  Number of scenes in slide: {num_scenes}")
-        
+
         # Loop over all scenes
         for scene_idx in range(num_scenes):
             if verbose:
                 print(f"  Processing scene {scene_idx + 1}/{num_scenes}")
-            
-            slide_handler = utils.slide_handler(data_path, scene_index=scene_idx)
+
+            slide_handler = utils.slide_handler(
+                data_path, scene_index=scene_idx)
             scene = slide_handler.scene
             image_rect = np.array(scene.rect) // down_sample
             image = scene.read_block(size=image_rect[2:])
 
             if verbose:
                 print(
-<<<<<<< HEAD
-                    f"  Region areas: min={wanted_regions_frame.area.min():.0f}, max={wanted_regions_frame.area.max():.0f}, mean={wanted_regions_frame.area.mean():.0f}")
-
-        # Output wanted_regions_frame to be annotated manually
-        wanted_regions_frame['tissue_type'] = np.nan
-        wanted_regions_frame['tissue_num'] = np.nan
-
-        csv_path = os.path.join(
-            annot_dir, file_basename.replace('.svs', '.csv'))
-        # Ensure directory exists and handle spaces in paths
-        os.makedirs(os.path.dirname(csv_path), exist_ok=True)
-        wanted_regions_frame.to_csv(csv_path, index=False)
-
-        if verbose:
-            print(f"  Saved region metadata to: {shlex.quote(csv_path)}")
-
-        # Drop regions that are not wanted
-        fin_label_image = label_image.copy()
-        dropped_count = 0
-        for i in region_frame.label.values:
-            if i not in wanted_regions:
-                fin_label_image[fin_label_image == i] = 0
-                dropped_count += 1
-
-        if verbose:
-            print(f"  Dropped {dropped_count} regions below area threshold")
-
-        # Write out image with regions labelled
-        npy_path = os.path.join(
-            annot_dir, file_basename.replace('.svs', '.npy'))
-        # Ensure directory exists and handle spaces in paths
-        os.makedirs(os.path.dirname(npy_path), exist_ok=True)
-        np.save(npy_path, fin_label_image)
-
-        if verbose:
-            print(f"  Saved label image to: {shlex.quote(npy_path)}")
-
-        if verbose:
-            print(f"  Generating visualization plots...")
-
-        image_label_overlay = label2rgb(fin_label_image,
-                                        image=fin_label_image > 0,
-                                        bg_label=0)
-
-        filled_binary = binary_fill_holes(fin_label_image > 0)*1
-=======
                     f"    Image loaded - Original size: {scene.rect[2:4]}, Downsampled size: {image_rect[2:4]}")
 
             ############################################################
-            
+
             # Create scene-specific basename for multi-scene slides
             if num_scenes > 1:
-                scene_basename = file_basename.replace('.svs', f'_scene{scene_idx}.svs')
+                scene_basename = file_basename.replace(
+                    '.svs', f'_scene{scene_idx}.svs')
             else:
                 scene_basename = file_basename
 
             if verbose:
                 print(f"    Generating threshold mask...")
-            threshold_mask = utils.get_threshold_mask(scene, down_sample=down_sample)
+            threshold_mask = utils.get_threshold_mask(
+                scene, down_sample=down_sample)
 
             if verbose:
                 print(f"    Applying morphological dilation...")
@@ -252,88 +164,21 @@
             if verbose:
                 print(
                     f"    Extracting region features: {', '.join(wanted_feature_names)}")
->>>>>>> 8f5cdd8c
 
             wanted_features = [
                 [getattr(region, feature_name) for region in regions]
                 for feature_name in wanted_feature_names
             ]
 
-<<<<<<< HEAD
-        if verbose:
-            print(f"  Creating 5-panel visualization plot...")
-
-        fig, ax = plt.subplots(1, 5,
-                               sharex=True, sharey=True,
-                               figsize=(20, 10)
-                               )
-        ax[0].imshow(np.swapaxes(image, 0, 1))
-        ax[1].imshow(threshold_mask)
-        ax[2].imshow(dilated_mask)
-        ax[3].imshow(image_label_overlay)
-        ax[4].imshow(np.swapaxes(image, 0, 1))
-        ax[4].scatter(grad_inds[1], grad_inds[0],
-                      s=1, color='orange', alpha=0.7,
-                      label='Outline')
-        ax[0].set_title('Original')
-        ax[1].set_title('Threshold')
-        ax[2].set_title('Dilated')
-        ax[3].set_title('Labelled')
-        ax[4].set_title('Outline Overlay')
-        ax[4].legend()
-        # Add labels at the center of each region
-        for this_row in wanted_regions_frame.itertuples():
-            ax[3].text(this_row.centroid[1], this_row.centroid[0],
-                       this_row.label, color='r', fontsize=25,
-                       weight='bold')
-        fig.suptitle(file_basename)
-        plt.tight_layout()
-
-        basename_noext = os.path.splitext(file_basename)[0]
-        plot_path = os.path.join(
-            annot_dir,  # file_basename.replace('.svs', '.png'))
-            f"{basename_noext}_annotation_visualization.png"
-        )
-        # Ensure directory exists and handle spaces in paths
-        os.makedirs(os.path.dirname(plot_path), exist_ok=True)
-        fig.savefig(plot_path, bbox_inches='tight')
-        plt.close(fig)
-
-        if verbose:
-            print(f"  Saved visualization plot to: {shlex.quote(plot_path)}")
-
-        # Write out a json with:
-        # - file_basename
-        # - data_path
-        # - fin_label_image path
-        # - wanted_regions_frame path
-
-        json_data = {
-            'file_basename': file_basename,
-            'data_path': data_path,
-            # 'initial_mask_path': os.path.join(annot_dir, file_basename.replace('.svs', '.npy')),
-            # 'wanted_regions_frame_path': os.path.join(annot_dir, file_basename.replace('.svs', '.csv')),
-            'initial_mask_path': os.path.join(annot_dir, basename_noext + '.npy'),
-            'wanted_regions_frame_path': os.path.join(annot_dir, basename_noext + '.csv'),
-        }
-
-        json_path = os.path.join(
-            # tracking_dir, file_basename.replace('.svs', '.json'))
-            tracking_dir, f"{basename_noext}.json")
-        # Ensure directory exists and handle spaces in paths
-        os.makedirs(os.path.dirname(json_path), exist_ok=True)
-        with open(json_path, 'w') as f:
-            json.dump(json_data, f, indent=4)
-=======
             region_frame = pd.DataFrame(
                 {feature_name: feature for feature_name, feature in
                  zip(wanted_feature_names, wanted_features)}
             )
 
             region_frame.sort_values('label', ascending=True, inplace=True)
-            wanted_regions_frame = region_frame[region_frame.area > area_threshold]
+            wanted_regions_frame = region_frame[region_frame.area >
+                                                area_threshold]
             wanted_regions = wanted_regions_frame.label.values
->>>>>>> 8f5cdd8c
 
             if verbose:
                 print(
@@ -362,7 +207,8 @@
                     dropped_count += 1
 
             if verbose:
-                print(f"    Dropped {dropped_count} regions below area threshold")
+                print(
+                    f"    Dropped {dropped_count} regions below area threshold")
 
             # Write out image with regions labelled
             npy_path = os.path.join(
@@ -446,16 +292,12 @@
 
             if verbose:
                 print(f"    Saved tracking JSON to: {json_path}")
-                print(f"    Completed processing scene {scene_idx + 1}/{num_scenes}")
+                print(
+                    f"    Completed processing scene {scene_idx + 1}/{num_scenes}")
                 print()
-        
-        if verbose:
-<<<<<<< HEAD
-            print(f"  Saved tracking JSON to: {shlex.quote(json_path)}")
-            print(f"  Completed processing {file_basename}")
-=======
+
+        if verbose:
             print(f"  Completed processing all scenes for {file_basename}")
->>>>>>> 8f5cdd8c
             print()
 
     if verbose:
