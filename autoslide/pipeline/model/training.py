"""
Resources
- https://github.com/DatumLearning/Mask-RCNN-finetuning-PyTorch/blob/main/notebook.ipynb
- https://www.youtube.com/watch?v=vV9L71hK-RE
- https://www.youtube.com/watch?v=t1MrzuAUdoE

"""

#!/usr/bin/env python
# coding: utf-8


from autoslide.pipeline.model.training_utils import (
    setup_directories, setup_training, train_model, plot_losses, evaluate_model, load_model
)
from autoslide.pipeline.model.prediction_utils import initialize_model
from autoslide.pipeline.model.data_preprocessing import (
    prepare_data, plot_augmented_samples, create_sample_plots
)
import numpy as np
import os
from PIL import Image
import matplotlib.pyplot as plt
from tqdm import tqdm, trange
import cv2
import torch
import argparse

# Import config
from autoslide import config

# Get directories from config
data_dir = config['data_dir']
artifacts_dir = config['artifacts_dir']
plot_dir = config['plot_dirs']

# Import utilities directly

##############################
##############################


def parse_args():
    """Parse command line arguments"""
    parser = argparse.ArgumentParser(
        description='Train Mask R-CNN model for vessel detection')
    parser.add_argument('--retrain', action='store_true',
                        help='Force retraining even if a saved model exists')
    return parser.parse_args()


def main():
    """Main function to run the training pipeline"""
    # Parse command line arguments
    args = parse_args()

    # Setup directories
    # plot_dir, artifacts_dir = setup_directories(data_dir)

    # Prepare all data using the preprocessing pipeline
    data_components = prepare_data(data_dir, use_augmentation=True)

    # Extract components
    train_dl = data_components['train_dl']
    val_dl = data_components['val_dl']
    train_imgs = data_components['train_imgs']
    train_masks = data_components['train_masks']
    val_imgs = data_components['val_imgs']
    val_masks = data_components['val_masks']
    img_dir = data_components['img_dir']
    mask_dir = data_components['mask_dir']
    aug_img_dir = data_components['aug_img_dir']
    aug_mask_dir = data_components['aug_mask_dir']
    aug_img_names = data_components['aug_img_names']
    aug_mask_names = data_components['aug_mask_names']

    val_img_paths = [os.path.join(img_dir, name) for name in val_imgs]
    val_mask_paths = [os.path.join(mask_dir, name) for name in val_masks]

    # Create visualization plots
    if len(aug_img_names) > 0:
        plot_augmented_samples(aug_img_dir, aug_mask_dir,
                               aug_img_names, aug_mask_names, plot_dir)

    create_sample_plots(
        train_imgs, train_masks, val_imgs, val_masks,
        img_dir, mask_dir, aug_img_dir, aug_mask_dir,
        plot_dir
    )

    # Initialize model
    model = initialize_model()

    # Setup device
    device = torch.device("cuda" if torch.cuda.is_available() else "cpu")
    print(f'Using device: {device}')

    # Setup training
    optimizer = setup_training(model, device)

    # Model paths
    best_model_path = os.path.join(
        artifacts_dir, 'best_val_mask_rcnn_model.pth')

    # Load existing model or train new one
<<<<<<< HEAD
    # if os.path.exists(best_model_path) and not retrain_bool:
    #     print('Loading model from savefile')
    #     model = load_model(model, best_model_path, device)
    # else:

    # Train model
    model, all_train_losses, all_val_losses, best_val_loss = train_model(
        model, train_dl, val_dl, optimizer, device, plot_dir, artifacts_dir
    )
=======
    if os.path.exists(best_model_path) and not args.retrain:
        print('Loading model from savefile')
        model = load_model(model, best_model_path, device)
    else:
        # Train model
        model, all_train_losses, all_val_losses, best_val_loss = train_model(
            model, train_dl, val_dl, optimizer, device, plot_dir, artifacts_dir
        )
>>>>>>> 7905a3a7

    # Evaluate model
    evaluate_model(
        model, val_img_paths, val_mask_paths,
        device, plot_dir
    )


if __name__ == "__main__":
    base_plot_dir = plot_dir
    base_artifacts_dir = artifacts_dir
    n_runs = 10
    for run_num in trange(n_runs):
        artifacts_dir = os.path.join(base_artifacts_dir, f'run_{run_num}')
        plot_dir = os.path.join(base_plot_dir, f'run_{run_num}')
        os.makedirs(artifacts_dir, exist_ok=True)
        os.makedirs(plot_dir, exist_ok=True)

        main()<|MERGE_RESOLUTION|>--- conflicted
+++ resolved
@@ -103,7 +103,6 @@
         artifacts_dir, 'best_val_mask_rcnn_model.pth')
 
     # Load existing model or train new one
-<<<<<<< HEAD
     # if os.path.exists(best_model_path) and not retrain_bool:
     #     print('Loading model from savefile')
     #     model = load_model(model, best_model_path, device)
@@ -113,7 +112,6 @@
     model, all_train_losses, all_val_losses, best_val_loss = train_model(
         model, train_dl, val_dl, optimizer, device, plot_dir, artifacts_dir
     )
-=======
     if os.path.exists(best_model_path) and not args.retrain:
         print('Loading model from savefile')
         model = load_model(model, best_model_path, device)
@@ -122,7 +120,6 @@
         model, all_train_losses, all_val_losses, best_val_loss = train_model(
             model, train_dl, val_dl, optimizer, device, plot_dir, artifacts_dir
         )
->>>>>>> 7905a3a7
 
     # Evaluate model
     evaluate_model(
