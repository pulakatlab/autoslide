"""
Resources
- https://github.com/DatumLearning/Mask-RCNN-finetuning-PyTorch/blob/main/notebook.ipynb
- https://www.youtube.com/watch?v=vV9L71hK-RE
- https://www.youtube.com/watch?v=t1MrzuAUdoE

"""

#!/usr/bin/env python
# coding: utf-8


import numpy as np
import os
from PIL import Image
import matplotlib.pyplot as plt
from tqdm import tqdm, trange

import torch
import torchvision
from torchvision import transforms as T
from torchvision.models.detection.faster_rcnn import FastRCNNPredictor
from torchvision.models.detection.mask_rcnn import MaskRCNNPredictor


plot_dir = '/home/abuzarmahmood/projects/auto_slide/plots'
artifacts_dir = '/home/abuzarmahmood/projects/auto_slide/artifacts'

img_dir = '/home/abuzarmahmood/projects/auto_slide/data/labelled_images/images/'
mask_dir = '/home/abuzarmahmood/projects/auto_slide/data/labelled_images/masks/'
images = sorted(os.listdir(img_dir))
masks = sorted(os.listdir(mask_dir))


idx = 0
img = Image.open(img_dir + images[idx]).convert("RGB")
mask = Image.open(mask_dir + masks[idx])

fig,axis = plt.subplots(1,2,figsize=(10,5))
axis[0].imshow(img)
axis[1].imshow(mask)
plt.show()


class CustDat(torch.utils.data.Dataset):
    def __init__(self, images, masks):
        self.imgs = images
        self.masks = masks
        # Define augmentation transformations
        self.transform = T.Compose([
            T.RandomHorizontalFlip(0.5),
            T.RandomVerticalFlip(0.5),
            T.RandomRotation(degrees=30),
            T.ColorJitter(brightness=0.2, contrast=0.2, saturation=0.2, hue=0.1),
            T.ToTensor()
        ])
        # Simple transform for validation/testing
        self.base_transform = T.ToTensor()

    def __getitem__(self, idx):
        img = Image.open(img_dir + self.imgs[idx]).convert("RGB")
        mask = Image.open(mask_dir + self.masks[idx])
        mask = np.array(mask) // 255
        obj_ids = np.unique(mask)
        obj_ids = obj_ids[1:]
        num_objs = len(obj_ids)
        masks = np.zeros((num_objs, mask.shape[0], mask.shape[1]))
        for i in range(num_objs):
            masks[i][mask == i+1] = True
        boxes = []
        for i in range(num_objs):
            pos = np.where(masks[i])
            xmin = np.min(pos[1])
            xmax = np.max(pos[1])
            ymin = np.min(pos[0])
            ymax = np.max(pos[0])
            boxes.append([xmin, ymin, xmax, ymax])
        boxes = torch.as_tensor(boxes, dtype=torch.float32)
        labels = torch.ones((num_objs,), dtype=torch.int64)
        masks = torch.as_tensor(masks, dtype=torch.uint8)

        target = {}
        target["boxes"] = boxes
        target["labels"] = labels
        target["masks"] = masks
        
        # Apply augmentation during training
        img_tensor = self.transform(img)
        return img_tensor, target

    def __len__(self):
        return len(self.imgs)


model = torchvision.models.detection.maskrcnn_resnet50_fpn()
in_features = model.roi_heads.box_predictor.cls_score.in_features
model.roi_heads.box_predictor = FastRCNNPredictor(in_features , 2)
in_features_mask = model.roi_heads.mask_predictor.conv5_mask.in_channels
hidden_layer = 256
model.roi_heads.mask_predictor = MaskRCNNPredictor(in_features_mask , hidden_layer , 2)


# No need for a separate transform variable as it's now in the CustDat class

def custom_collate(data):
  return data

num = int(0.9 * len(images))
num = num if num % 2 == 0 else num + 1
train_imgs_inds = np.random.choice(range(len(images)) , num , replace = False)
val_imgs_inds = np.setdiff1d(range(len(images)) , train_imgs_inds)
train_imgs = np.array(images)[train_imgs_inds]
val_imgs = np.array(images)[val_imgs_inds]
train_masks = np.array(masks)[train_imgs_inds]
val_masks = np.array(masks)[val_imgs_inds]

train_dl = torch.utils.data.DataLoader(CustDat(train_imgs , train_masks) ,
                                 batch_size = 2 ,
                                 shuffle = True ,
                                 collate_fn = custom_collate ,
                                 num_workers = 1 ,
                                 pin_memory = True if torch.cuda.is_available() else False)
val_dl = torch.utils.data.DataLoader(CustDat(val_imgs , val_masks) ,
                                 batch_size = 2 ,
                                 shuffle = True ,
                                 collate_fn = custom_collate ,
                                 num_workers = 1 ,
                                 pin_memory = True if torch.cuda.is_available() else False)




device = torch.device("cuda" if torch.cuda.is_available() else "cpu")
device

model.to(device)




params = [p for p in model.parameters() if p.requires_grad]




optimizer = torch.optim.SGD(params, lr=0.005, momentum=0.9, weight_decay=0.0005)


# for i, dt in enumerate(train_dl):
#     imgs = [dt[0][0].to(device) , dt[1][0].to(device)]
#     targ = [dt[0][1] , dt[1][1]]
#     targets = [{k: v.to(device) for k, v in t.items()} for t in targ]
#     break


n_epochs = 30
all_train_losses = []
all_val_losses = []
flag = False
for epoch in trange(n_epochs):
    train_epoch_loss = 0
    val_epoch_loss = 0
    model.train()
    n_train = len(train_dl)
    pbar = tqdm(train_dl)
    for i , dt in enumerate(pbar): 
        pbar.set_description(f"Epoch {epoch}/{n_epochs}, Batch {i}/{n_train}")
        imgs = [dt[0][0].to(device) , dt[1][0].to(device)]
        targ = [dt[0][1] , dt[1][1]]
        targets = [{k: v.to(device) for k, v in t.items()} for t in targ]
        loss = model(imgs , targets)
        if not flag:
            print(loss)
            flag = True
        losses = sum([l for l in loss.values()])
        train_epoch_loss += losses.cpu().detach().numpy()
        optimizer.zero_grad()
        losses.backward()
        optimizer.step()
    all_train_losses.append(train_epoch_loss)
    with torch.no_grad():
        for j , dt in enumerate(val_dl):
            if len(dt) < 2:
                continue
            imgs = [dt[0][0].to(device) , dt[1][0].to(device)]
            targ = [dt[0][1] , dt[1][1]]
            targets = [{k: v.to(device) for k, v in t.items()} for t in targ]
            loss = model(imgs , targets)
            losses = sum([l for l in loss.values()])
            val_epoch_loss += losses.cpu().detach().numpy()
        all_val_losses.append(val_epoch_loss)
    print(epoch , "  " , train_epoch_loss , "  " , val_epoch_loss)

# Save model
<<<<<<< HEAD
torch.save(model.state_dict(), os.path.join(artifacts_dir, '/mask_rcnn_model.pth'))
=======
torch.save(model.state_dict(), os.path.join(artifacts_dir, 'mask_rcnn_model.pth'))
>>>>>>> bc916b00

# Save loss histories
np.save(artifacts_dir + '/train_losses.npy', all_train_losses)
np.save(artifacts_dir + '/val_losses.npy', all_val_losses)



fig, ax = plt.subplots(1, 2, figsize=(10,5))
ax[0].plot(all_train_losses)
ax[1].plot(all_val_losses)
ax[0].set_title("Train Loss")
ax[1].set_title("Validation Loss")
# plt.show()
fig.savefig(plot_dir + '/train_val_loss.png')
plt.close(fig)


# Plot example predicted mask from validation set
model.eval()

for img_path in tqdm(val_imgs):
    img = Image.open(img_dir + img_path).convert("RGB")
    # Use the base transform for prediction to match training
    transform = T.ToTensor()
    ig = transform(img)
    with torch.no_grad():
        pred = model([ig.to(device)])


    n_preds = len(pred[0]["masks"])
    fig, ax = plt.subplots(1, n_preds+1, figsize=(5*n_preds,5))
    ax[0].imshow(img)
    for i in range(n_preds):
        ax[i+1].imshow((pred[0]["masks"][i].cpu().detach().numpy() * 255).astype("uint8").squeeze())
    # plt.show()
    fig.savefig(plot_dir + f'/{img_path.split(".")[0]}example_masks.png')
    plt.close(fig)


    all_preds = np.stack([(pred[0]["masks"][i].cpu().detach().numpy() * 255).astype("uint8").squeeze() for i in range(n_preds)])


    fig, ax = plt.subplots(1, 2, figsize=(10,5))
    ax[0].imshow(img)
    ax[1].imshow(all_preds.mean(axis = 0))
    # plt.show()
    plt.savefig(plot_dir + f'/{img_path.split(".")[0]}mean_example_mask.png')
    plt.close()





<|MERGE_RESOLUTION|>--- conflicted
+++ resolved
@@ -192,11 +192,8 @@
     print(epoch , "  " , train_epoch_loss , "  " , val_epoch_loss)
 
 # Save model
-<<<<<<< HEAD
-torch.save(model.state_dict(), os.path.join(artifacts_dir, '/mask_rcnn_model.pth'))
-=======
 torch.save(model.state_dict(), os.path.join(artifacts_dir, 'mask_rcnn_model.pth'))
->>>>>>> bc916b00
+
 
 # Save loss histories
 np.save(artifacts_dir + '/train_losses.npy', all_train_losses)
